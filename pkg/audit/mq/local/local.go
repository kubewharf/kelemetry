--- conflicted
+++ resolved
@@ -56,15 +56,9 @@
 	manager.MuxImplBase
 
 	options localOptions
-<<<<<<< HEAD
-	logger  logrus.FieldLogger
-	metrics metrics.Client
-=======
 	Logger  logrus.FieldLogger
 	Metrics metrics.Client
->>>>>>> 31bcd644
-
-	ctx           context.Context
+
 	producer      *localProducer
 	consumers     map[mq.ConsumerGroup]map[mq.PartitionId]*localConsumer
 	numPartitions int32
