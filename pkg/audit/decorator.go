// Copyright 2023 The Kelemetry Authors.
//
// Licensed under the Apache License, Version 2.0 (the "License");
// you may not use this file except in compliance with the License.
// You may obtain a copy of the License at
//
//     http://www.apache.org/licenses/LICENSE-2.0
//
// Unless required by applicable law or agreed to in writing, software
// distributed under the License is distributed on an "AS IS" BASIS,
// WITHOUT WARRANTIES OR CONDITIONS OF ANY KIND, either express or implied.
// See the License for the specific language governing permissions and
// limitations under the License.

package audit

import (
<<<<<<< HEAD
	"context"

	"github.com/kubewharf/kelemetry/pkg/aggregator"
=======
	"github.com/kubewharf/kelemetry/pkg/aggregator/aggregatorevent"
>>>>>>> f125361b
	"github.com/kubewharf/kelemetry/pkg/manager"
)

func init() {
	manager.Global.Provide("audit-decorator-list", manager.Ptr[DecoratorList](&decoratorList{}))
}

type Decorator interface {
<<<<<<< HEAD
	Decorate(ctx context.Context, message *Message, event *aggregator.Event)
=======
	Decorate(message *Message, event *aggregatorevent.Event)
>>>>>>> f125361b
}

type DecoratorList interface {
	manager.Component

	AddDecorator(decorator Decorator)

<<<<<<< HEAD
	Decorate(ctx context.Context, message *Message, event *aggregator.Event)
=======
	Decorate(message *Message, event *aggregatorevent.Event)
>>>>>>> f125361b
}

type decoratorList struct {
	manager.BaseComponent
	decorators []Decorator
}

func (list *decoratorList) AddDecorator(decorator Decorator) {
	list.decorators = append(list.decorators, decorator)
}

<<<<<<< HEAD
func (list *decoratorList) Decorate(ctx context.Context, message *Message, event *aggregator.Event) {
=======
func (list *decoratorList) Decorate(message *Message, event *aggregatorevent.Event) {
>>>>>>> f125361b
	for _, decorator := range list.decorators {
		decorator.Decorate(ctx, message, event)
	}
}<|MERGE_RESOLUTION|>--- conflicted
+++ resolved
@@ -15,13 +15,9 @@
 package audit
 
 import (
-<<<<<<< HEAD
 	"context"
 
-	"github.com/kubewharf/kelemetry/pkg/aggregator"
-=======
 	"github.com/kubewharf/kelemetry/pkg/aggregator/aggregatorevent"
->>>>>>> f125361b
 	"github.com/kubewharf/kelemetry/pkg/manager"
 )
 
@@ -30,11 +26,7 @@
 }
 
 type Decorator interface {
-<<<<<<< HEAD
-	Decorate(ctx context.Context, message *Message, event *aggregator.Event)
-=======
-	Decorate(message *Message, event *aggregatorevent.Event)
->>>>>>> f125361b
+	Decorate(ctx context.Context, message *Message, event *aggregatorevent.Event)
 }
 
 type DecoratorList interface {
@@ -42,11 +34,7 @@
 
 	AddDecorator(decorator Decorator)
 
-<<<<<<< HEAD
-	Decorate(ctx context.Context, message *Message, event *aggregator.Event)
-=======
-	Decorate(message *Message, event *aggregatorevent.Event)
->>>>>>> f125361b
+	Decorate(ctx context.Context, message *Message, event *aggregatorevent.Event)
 }
 
 type decoratorList struct {
@@ -58,11 +46,7 @@
 	list.decorators = append(list.decorators, decorator)
 }
 
-<<<<<<< HEAD
-func (list *decoratorList) Decorate(ctx context.Context, message *Message, event *aggregator.Event) {
-=======
-func (list *decoratorList) Decorate(message *Message, event *aggregatorevent.Event) {
->>>>>>> f125361b
+func (list *decoratorList) Decorate(ctx context.Context, message *Message, event *aggregatorevent.Event) {
 	for _, decorator := range list.decorators {
 		decorator.Decorate(ctx, message, event)
 	}
