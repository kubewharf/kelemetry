// Copyright 2023 The Kelemetry Authors.
//
// Licensed under the Apache License, Version 2.0 (the "License");
// you may not use this file except in compliance with the License.
// You may obtain a copy of the License at
//
//     http://www.apache.org/licenses/LICENSE-2.0
//
// Unless required by applicable law or agreed to in writing, software
// distributed under the License is distributed on an "AS IS" BASIS,
// WITHOUT WARRANTIES OR CONDITIONS OF ANY KIND, either express or implied.
// See the License for the specific language governing permissions and
// limitations under the License.

package linker

import (
	"context"

<<<<<<< HEAD
	"github.com/kubewharf/kelemetry/pkg/util"
	"github.com/kubewharf/kelemetry/pkg/util/zconstants"
)

type Linker interface {
	Lookup(ctx context.Context, object util.ObjectRef) ([]LinkerResult, error)
}

type LinkerResult struct {
	Object util.ObjectRef
	Role   zconstants.LinkRoleValue
	Class  string
=======
	utilobject "github.com/kubewharf/kelemetry/pkg/util/object"
)

type Linker interface {
	Lookup(ctx context.Context, object utilobject.Rich) *utilobject.Rich
>>>>>>> bfe79fee
}<|MERGE_RESOLUTION|>--- conflicted
+++ resolved
@@ -17,24 +17,16 @@
 import (
 	"context"
 
-<<<<<<< HEAD
-	"github.com/kubewharf/kelemetry/pkg/util"
+	utilobject "github.com/kubewharf/kelemetry/pkg/util/object"
 	"github.com/kubewharf/kelemetry/pkg/util/zconstants"
 )
 
 type Linker interface {
-	Lookup(ctx context.Context, object util.ObjectRef) ([]LinkerResult, error)
+	Lookup(ctx context.Context, object utilobject.Rich) ([]LinkerResult, error)
 }
 
 type LinkerResult struct {
-	Object util.ObjectRef
+	Object utilobject.Rich
 	Role   zconstants.LinkRoleValue
 	Class  string
-=======
-	utilobject "github.com/kubewharf/kelemetry/pkg/util/object"
-)
-
-type Linker interface {
-	Lookup(ctx context.Context, object utilobject.Rich) *utilobject.Rich
->>>>>>> bfe79fee
 }