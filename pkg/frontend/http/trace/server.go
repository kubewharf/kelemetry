--- conflicted
+++ resolved
@@ -60,12 +60,7 @@
 	ClusterList      clusterlist.Lister
 	TransformConfigs tfconfig.Provider
 
-<<<<<<< HEAD
-	requestMetric metrics.Metric
-=======
-	ctx           context.Context
 	RequestMetric *metrics.Metric[*requestMetric]
->>>>>>> 31bcd644
 }
 
 type requestMetric struct {
@@ -78,14 +73,7 @@
 	return &server.options
 }
 
-<<<<<<< HEAD
 func (server *server) Init() error {
-	server.requestMetric = server.metrics.New("redirect_request", &requestMetric{})
-=======
-func (server *server) Init(ctx context.Context) error {
-	server.ctx = ctx
->>>>>>> 31bcd644
-
 	server.Server.Routes().GET("/extensions/api/v1/trace", func(ctx *gin.Context) {
 		logger := server.Logger.WithField("source", ctx.Request.RemoteAddr)
 		defer shutdown.RecoverPanic(logger)
