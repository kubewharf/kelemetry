--- conflicted
+++ resolved
@@ -153,11 +153,7 @@
 ) ([]*jaegerbackend.TraceThumbnail, error) {
 	traceThumbnails := []*jaegerbackend.TraceThumbnail{}
 	for _, traceSource := range zconstants.KnownTraceSources(false) {
-<<<<<<< HEAD
-		if params.NumTraces != 0 && len(traces) >= params.NumTraces {
-=======
-		if len(traceThumbnails) >= params.NumTraces {
->>>>>>> 315101ef
+		if params.NumTraces != 0 && len(traceThumbnails) >= params.NumTraces {
 			break
 		}
 
@@ -168,13 +164,9 @@
 			StartTimeMax: params.StartTimeMax,
 			DurationMin:  params.DurationMin,
 			DurationMax:  params.DurationMax,
-<<<<<<< HEAD
 		}
 		if params.NumTraces != 0 {
-			newParams.NumTraces = params.NumTraces - len(traces)
-=======
-			NumTraces:    params.NumTraces - len(traceThumbnails),
->>>>>>> 315101ef
+			newParams.NumTraces = params.NumTraces - len(traceThumbnails)
 		}
 
 		traces, err := backend.reader.FindTraces(ctx, newParams)
