--- conflicted
+++ resolved
@@ -136,11 +136,7 @@
 	return nil
 }
 
-<<<<<<< HEAD
-func (decorator *decorator) Decorate(ctx context.Context, message *audit.Message, event *aggregator.Event) {
-=======
-func (decorator *decorator) Decorate(message *audit.Message, event *aggregatorevent.Event) {
->>>>>>> f125361b
+func (decorator *decorator) Decorate(ctx context.Context, message *audit.Message, event *aggregatorevent.Event) {
 	logger := decorator.Logger.
 		WithField("audit-id", message.AuditID).
 		WithField("title", event.Title).
