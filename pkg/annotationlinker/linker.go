// Copyright 2023 The Kelemetry Authors.
//
// Licensed under the Apache License, Version 2.0 (the "License");
// you may not use this file except in compliance with the License.
// You may obtain a copy of the License at
//
//     http://www.apache.org/licenses/LICENSE-2.0
//
// Unless required by applicable law or agreed to in writing, software
// distributed under the License is distributed on an "AS IS" BASIS,
// WITHOUT WARRANTIES OR CONDITIONS OF ANY KIND, either express or implied.
// See the License for the specific language governing permissions and
// limitations under the License.

package annotationlinker

import (
	"context"
	"encoding/json"

	"github.com/sirupsen/logrus"
	"github.com/spf13/pflag"
	"k8s.io/apimachinery/pkg/runtime/schema"

	"github.com/kubewharf/kelemetry/pkg/aggregator/linker"
	"github.com/kubewharf/kelemetry/pkg/k8s"
	"github.com/kubewharf/kelemetry/pkg/k8s/discovery"
	"github.com/kubewharf/kelemetry/pkg/k8s/objectcache"
	"github.com/kubewharf/kelemetry/pkg/manager"
	"github.com/kubewharf/kelemetry/pkg/util"
)

func init() {
	manager.Global.Provide("annotation-linker", manager.Ptr(&controller{}))
}

type options struct {
	enable bool
}

func (options *options) Setup(fs *pflag.FlagSet) {
	fs.BoolVar(&options.enable, "annotation-linker-enable", false, "enable annotation linker")
}

func (options *options) EnableFlag() *bool { return &options.enable }

type controller struct {
	options        options
<<<<<<< HEAD
	logger         logrus.FieldLogger
	linkers        linker.LinkerList
	clients        k8s.Clients
	discoveryCache discovery.DiscoveryCache
	objectCache    objectcache.ObjectCache
=======
	Logger         logrus.FieldLogger
	Linkers        linker.LinkerList
	Clients        k8s.Clients
	DiscoveryCache discovery.DiscoveryCache
	ObjectCache    *objectcache.ObjectCache
	ctx            context.Context
>>>>>>> 31bcd644
}

var _ manager.Component = &controller{}

func (ctrl *controller) Options() manager.Options {
	return &ctrl.options
}

<<<<<<< HEAD
func (ctrl *controller) Init() error {
	ctrl.linkers.AddLinker(ctrl)
=======
func (ctrl *controller) Init(ctx context.Context) error {
	ctrl.Linkers.AddLinker(ctrl)
	ctrl.ctx = ctx
>>>>>>> 31bcd644

	return nil
}

func (ctrl *controller) Start(ctx context.Context) error {
	return nil
}

func (ctrl *controller) Close(ctx context.Context) error {
	return nil
}

func (ctrl *controller) Lookup(ctx context.Context, object util.ObjectRef) *util.ObjectRef {
	raw := object.Raw

	logger := ctrl.Logger.WithField("object", object)

	if raw == nil {
		logger.Debug("Fetching dynamic object")

		var err error
		raw, err = ctrl.ObjectCache.Get(ctx, object)

		if err != nil {
			logger.WithError(err).Error("cannot fetch object value")
			return nil
		}

		if raw == nil {
			logger.Debug("object no longer exists")
			return nil
		}
	}

	if ann, ok := raw.GetAnnotations()[LinkAnnotation]; ok {
		ref := &ParentLink{}
		err := json.Unmarshal([]byte(ann), ref)
		if err != nil {
			logger.WithError(err).Error("cannot parse ParentLink annotation")
			return nil
		}

		if ref.Cluster == "" {
			ref.Cluster = object.Cluster
		}

		objectRef := &util.ObjectRef{
			Cluster: ref.Cluster,
			GroupVersionResource: schema.GroupVersionResource{
				Group:    ref.GroupVersionResource.Group,
				Version:  ref.GroupVersionResource.Version,
				Resource: ref.GroupVersionResource.Resource,
			},
			Namespace: ref.Namespace,
			Name:      ref.Name,
			Uid:       ref.Uid,
		}
		logger.WithField("parent", objectRef).Debug("Resolved parent")

		return objectRef
	}

	return nil
}<|MERGE_RESOLUTION|>--- conflicted
+++ resolved
@@ -46,20 +46,11 @@
 
 type controller struct {
 	options        options
-<<<<<<< HEAD
-	logger         logrus.FieldLogger
-	linkers        linker.LinkerList
-	clients        k8s.Clients
-	discoveryCache discovery.DiscoveryCache
-	objectCache    objectcache.ObjectCache
-=======
 	Logger         logrus.FieldLogger
 	Linkers        linker.LinkerList
 	Clients        k8s.Clients
 	DiscoveryCache discovery.DiscoveryCache
 	ObjectCache    *objectcache.ObjectCache
-	ctx            context.Context
->>>>>>> 31bcd644
 }
 
 var _ manager.Component = &controller{}
@@ -68,14 +59,8 @@
 	return &ctrl.options
 }
 
-<<<<<<< HEAD
 func (ctrl *controller) Init() error {
-	ctrl.linkers.AddLinker(ctrl)
-=======
-func (ctrl *controller) Init(ctx context.Context) error {
 	ctrl.Linkers.AddLinker(ctrl)
-	ctrl.ctx = ctx
->>>>>>> 31bcd644
 
 	return nil
 }
