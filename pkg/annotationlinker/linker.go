--- conflicted
+++ resolved
@@ -27,13 +27,9 @@
 	"github.com/kubewharf/kelemetry/pkg/k8s/discovery"
 	"github.com/kubewharf/kelemetry/pkg/k8s/objectcache"
 	"github.com/kubewharf/kelemetry/pkg/manager"
-<<<<<<< HEAD
 	"github.com/kubewharf/kelemetry/pkg/metrics"
-	"github.com/kubewharf/kelemetry/pkg/util"
+	utilobject "github.com/kubewharf/kelemetry/pkg/util/object"
 	"github.com/kubewharf/kelemetry/pkg/util/zconstants"
-=======
-	utilobject "github.com/kubewharf/kelemetry/pkg/util/object"
->>>>>>> bfe79fee
 )
 
 func init() {
@@ -65,11 +61,7 @@
 func (ctrl *controller) Start(ctx context.Context) error { return nil }
 func (ctrl *controller) Close(ctx context.Context) error { return nil }
 
-<<<<<<< HEAD
-func (ctrl *controller) Lookup(ctx context.Context, object util.ObjectRef) ([]linker.LinkerResult, error) {
-=======
-func (ctrl *controller) Lookup(ctx context.Context, object utilobject.Rich) *utilobject.Rich {
->>>>>>> bfe79fee
+func (ctrl *controller) Lookup(ctx context.Context, object utilobject.Rich) ([]linker.LinkerResult, error) {
 	raw := object.Raw
 
 	logger := ctrl.Logger.WithFields(object.AsFields("object"))
@@ -101,30 +93,13 @@
 			ref.Cluster = object.Cluster
 		}
 
-<<<<<<< HEAD
-		objectRef := util.ObjectRef{
-			Cluster: ref.Cluster,
-			GroupVersionResource: schema.GroupVersionResource{
-				Group:    ref.GroupVersionResource.Group,
-				Version:  ref.GroupVersionResource.Version,
-				Resource: ref.GroupVersionResource.Resource,
-			},
-			Namespace: ref.Namespace,
-			Name:      ref.Name,
-			Uid:       ref.Uid,
-		}
-		logger.WithField("parent", objectRef).Debug("Resolved parent")
+		objectRef := ref.ToRich()
+		logger.WithFields(objectRef.AsFields("parent")).Debug("Resolved parent")
 
 		return []linker.LinkerResult{{
 			Object: objectRef,
 			Role:   zconstants.LinkRoleParent,
 		}}, nil
-=======
-		objectRef := ref.ToRich()
-		logger.WithField("parent", objectRef).Debug("Resolved parent")
-
-		return &objectRef
->>>>>>> bfe79fee
 	}
 
 	return nil, nil
