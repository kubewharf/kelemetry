module github.com/kubewharf/kelemetry

go 1.20

require (
	github.com/coocood/freecache v1.2.4
	github.com/dlclark/regexp2 v1.10.0
	github.com/gin-gonic/gin v1.9.1
	github.com/go-logr/logr v1.3.0
	github.com/itchyny/gojq v0.12.13
	github.com/jaegertracing/jaeger v1.51.0
	github.com/pelletier/go-toml/v2 v2.1.0
	github.com/prometheus/client_golang v1.17.0
	github.com/sirupsen/logrus v1.9.3
	github.com/spf13/pflag v1.0.5
	github.com/spf13/viper v1.17.0
	github.com/stretchr/testify v1.8.4
	go.etcd.io/etcd/client/v3 v3.5.10
	go.opentelemetry.io/otel v1.21.0
	go.opentelemetry.io/otel/exporters/otlp/otlptrace v1.21.0
	go.opentelemetry.io/otel/exporters/otlp/otlptrace/otlptracegrpc v1.21.0
	go.opentelemetry.io/otel/sdk v1.21.0
	go.opentelemetry.io/otel/trace v1.21.0
	go.uber.org/zap v1.26.0
<<<<<<< HEAD
	google.golang.org/grpc v1.58.3
	k8s.io/api v0.28.2
	k8s.io/apimachinery v0.28.2
	k8s.io/apiserver v0.28.2
	k8s.io/client-go v0.28.2
	k8s.io/code-generator v0.28.2
	k8s.io/klog/v2 v2.100.1
=======
	google.golang.org/grpc v1.59.0
	k8s.io/api v0.28.4
	k8s.io/apimachinery v0.28.4
	k8s.io/apiserver v0.28.4
	k8s.io/client-go v0.28.4
	k8s.io/klog/v2 v2.110.1
>>>>>>> c0d92ef6
	k8s.io/utils v0.0.0-20230406110748-d93618cff8a2
	sigs.k8s.io/controller-tools v0.13.0
)

require (
	github.com/Shopify/sarama v1.38.1 // indirect
	github.com/apache/thrift v0.19.0 // indirect
	github.com/beorn7/perks v1.0.1 // indirect
	github.com/bytedance/sonic v1.9.1 // indirect
	github.com/cenkalti/backoff/v4 v4.2.1 // indirect
	github.com/cespare/xxhash v1.1.0 // indirect
	github.com/cespare/xxhash/v2 v2.2.0 // indirect
	github.com/chenzhuoyu/base64x v0.0.0-20221115062448-fe3a3abad311 // indirect
	github.com/coreos/go-semver v0.3.1 // indirect
	github.com/coreos/go-systemd/v22 v22.5.0 // indirect
	github.com/davecgh/go-spew v1.1.2-0.20180830191138-d8f796af33cc // indirect
	github.com/dgraph-io/badger/v3 v3.2103.5 // indirect
	github.com/dgraph-io/ristretto v0.1.1 // indirect
	github.com/dustin/go-humanize v1.0.1 // indirect
	github.com/eapache/go-resiliency v1.4.0 // indirect
	github.com/eapache/go-xerial-snappy v0.0.0-20230731223053-c322873962e3 // indirect
	github.com/eapache/queue v1.1.0 // indirect
	github.com/emicklei/go-restful/v3 v3.10.1 // indirect
	github.com/evanphx/json-patch v5.6.0+incompatible // indirect
<<<<<<< HEAD
	github.com/fatih/color v1.15.0 // indirect
	github.com/fsnotify/fsnotify v1.6.0 // indirect
=======
	github.com/fatih/color v1.14.1 // indirect
	github.com/fsnotify/fsnotify v1.7.0 // indirect
>>>>>>> c0d92ef6
	github.com/gabriel-vasile/mimetype v1.4.2 // indirect
	github.com/gin-contrib/sse v0.1.0 // indirect
	github.com/go-logr/stdr v1.2.2 // indirect
	github.com/go-openapi/jsonpointer v0.19.6 // indirect
	github.com/go-openapi/jsonreference v0.20.2 // indirect
	github.com/go-openapi/swag v0.22.3 // indirect
	github.com/go-playground/locales v0.14.1 // indirect
	github.com/go-playground/universal-translator v0.18.1 // indirect
	github.com/go-playground/validator/v10 v10.14.0 // indirect
	github.com/goccy/go-json v0.10.2 // indirect
	github.com/gocql/gocql v1.3.2 // indirect
	github.com/gogo/googleapis v1.4.1 // indirect
	github.com/gogo/protobuf v1.3.2 // indirect
	github.com/golang/glog v1.1.2 // indirect
	github.com/golang/groupcache v0.0.0-20210331224755-41bb18bfe9da // indirect
	github.com/golang/protobuf v1.5.3 // indirect
	github.com/golang/snappy v0.0.4 // indirect
	github.com/google/flatbuffers v23.1.21+incompatible // indirect
	github.com/google/gnostic-models v0.6.8 // indirect
	github.com/google/go-cmp v0.6.0 // indirect
	github.com/google/gofuzz v1.2.0 // indirect
	github.com/google/uuid v1.3.1 // indirect
	github.com/grpc-ecosystem/grpc-gateway/v2 v2.16.0 // indirect
	github.com/hailocab/go-hostpool v0.0.0-20160125115350-e80d13ce29ed // indirect
	github.com/hashicorp/errwrap v1.1.0 // indirect
	github.com/hashicorp/go-hclog v1.5.0 // indirect
	github.com/hashicorp/go-multierror v1.1.1 // indirect
	github.com/hashicorp/go-plugin v1.5.2 // indirect
	github.com/hashicorp/go-uuid v1.0.3 // indirect
	github.com/hashicorp/hcl v1.0.0 // indirect
	github.com/hashicorp/yamux v0.1.1 // indirect
	github.com/imdario/mergo v0.3.13 // indirect
	github.com/itchyny/timefmt-go v0.1.5 // indirect
	github.com/jcmturner/aescts/v2 v2.0.0 // indirect
	github.com/jcmturner/dnsutils/v2 v2.0.0 // indirect
	github.com/jcmturner/gofork v1.7.6 // indirect
	github.com/jcmturner/gokrb5/v8 v8.4.4 // indirect
	github.com/jcmturner/rpc/v2 v2.0.3 // indirect
	github.com/josharian/intern v1.0.0 // indirect
	github.com/json-iterator/go v1.1.12 // indirect
	github.com/klauspost/compress v1.17.1 // indirect
	github.com/klauspost/cpuid/v2 v2.2.4 // indirect
	github.com/leodido/go-urn v1.2.4 // indirect
	github.com/magiconair/properties v1.8.7 // indirect
	github.com/mailru/easyjson v0.7.7 // indirect
	github.com/mattn/go-colorable v0.1.13 // indirect
	github.com/mattn/go-isatty v0.0.19 // indirect
	github.com/mattn/go-runewidth v0.0.14 // indirect
	github.com/matttproud/golang_protobuf_extensions/v2 v2.0.0 // indirect
	github.com/mitchellh/go-testing-interface v1.14.1 // indirect
	github.com/mitchellh/mapstructure v1.5.1-0.20220423185008-bf980b35cac4 // indirect
	github.com/modern-go/concurrent v0.0.0-20180306012644-bacd9c7ef1dd // indirect
	github.com/modern-go/reflect2 v1.0.2 // indirect
	github.com/munnerz/goautoneg v0.0.0-20191010083416-a7dc8b61c822 // indirect
	github.com/oklog/run v1.1.0 // indirect
	github.com/olivere/elastic v6.2.37+incompatible // indirect
	github.com/pierrec/lz4/v4 v4.1.18 // indirect
	github.com/pkg/errors v0.9.1 // indirect
	github.com/pmezard/go-difflib v1.0.1-0.20181226105442-5d4384ee4fb2 // indirect
	github.com/prometheus/client_model v0.5.0 // indirect
	github.com/prometheus/common v0.45.0 // indirect
	github.com/prometheus/procfs v0.11.1 // indirect
	github.com/rcrowley/go-metrics v0.0.0-20201227073835-cf1acfcdf475 // indirect
	github.com/rivo/uniseg v0.4.4 // indirect
	github.com/sagikazarmark/locafero v0.3.0 // indirect
	github.com/sagikazarmark/slog-shim v0.1.0 // indirect
	github.com/sourcegraph/conc v0.3.0 // indirect
	github.com/spf13/afero v1.10.0 // indirect
	github.com/spf13/cast v1.5.1 // indirect
	github.com/subosito/gotenv v1.6.0 // indirect
	github.com/twitchyliquid64/golang-asm v0.15.1 // indirect
	github.com/ugorji/go/codec v1.2.11 // indirect
	github.com/xdg-go/pbkdf2 v1.0.0 // indirect
	github.com/xdg-go/scram v1.1.2 // indirect
	github.com/xdg-go/stringprep v1.0.4 // indirect
	go.etcd.io/etcd/api/v3 v3.5.10 // indirect
	go.etcd.io/etcd/client/pkg/v3 v3.5.10 // indirect
	go.opencensus.io v0.24.0 // indirect
	go.opentelemetry.io/contrib/instrumentation/google.golang.org/grpc/otelgrpc v0.46.0 // indirect
	go.opentelemetry.io/otel/metric v1.21.0 // indirect
	go.opentelemetry.io/proto/otlp v1.0.0 // indirect
	go.uber.org/atomic v1.11.0 // indirect
	go.uber.org/multierr v1.11.0 // indirect
	golang.org/x/arch v0.3.0 // indirect
<<<<<<< HEAD
	golang.org/x/crypto v0.13.0 // indirect
	golang.org/x/mod v0.12.0 // indirect
	golang.org/x/net v0.15.0 // indirect
	golang.org/x/oauth2 v0.10.0 // indirect
	golang.org/x/sys v0.12.0 // indirect
	golang.org/x/term v0.12.0 // indirect
=======
	golang.org/x/crypto v0.14.0 // indirect
	golang.org/x/exp v0.0.0-20230905200255-921286631fa9 // indirect
	golang.org/x/net v0.17.0 // indirect
	golang.org/x/oauth2 v0.12.0 // indirect
	golang.org/x/sys v0.14.0 // indirect
	golang.org/x/term v0.13.0 // indirect
>>>>>>> c0d92ef6
	golang.org/x/text v0.13.0 // indirect
	golang.org/x/time v0.3.0 // indirect
	golang.org/x/tools v0.12.0 // indirect
	google.golang.org/appengine v1.6.7 // indirect
	google.golang.org/genproto v0.0.0-20231002182017-d307bd883b97 // indirect
	google.golang.org/genproto/googleapis/api v0.0.0-20230920204549-e6e6cdab5c13 // indirect
	google.golang.org/genproto/googleapis/rpc v0.0.0-20231012201019-e917dd12ba7a // indirect
	google.golang.org/protobuf v1.31.0 // indirect
	gopkg.in/inf.v0 v0.9.1 // indirect
	gopkg.in/ini.v1 v1.67.0 // indirect
	gopkg.in/yaml.v2 v2.4.0 // indirect
	gopkg.in/yaml.v3 v3.0.1 // indirect
	k8s.io/gengo v0.0.0-20220902162205-c0856e24416d // indirect
	k8s.io/kube-openapi v0.0.0-20230717233707-2695361300d9 // indirect
	sigs.k8s.io/json v0.0.0-20221116044647-bc3834ca7abd // indirect
	sigs.k8s.io/structured-merge-diff/v4 v4.2.3 // indirect
	sigs.k8s.io/yaml v1.3.0 // indirect
)<|MERGE_RESOLUTION|>--- conflicted
+++ resolved
@@ -22,22 +22,13 @@
 	go.opentelemetry.io/otel/sdk v1.21.0
 	go.opentelemetry.io/otel/trace v1.21.0
 	go.uber.org/zap v1.26.0
-<<<<<<< HEAD
-	google.golang.org/grpc v1.58.3
-	k8s.io/api v0.28.2
-	k8s.io/apimachinery v0.28.2
-	k8s.io/apiserver v0.28.2
-	k8s.io/client-go v0.28.2
-	k8s.io/code-generator v0.28.2
-	k8s.io/klog/v2 v2.100.1
-=======
 	google.golang.org/grpc v1.59.0
 	k8s.io/api v0.28.4
 	k8s.io/apimachinery v0.28.4
 	k8s.io/apiserver v0.28.4
 	k8s.io/client-go v0.28.4
+	k8s.io/code-generator v0.28.4
 	k8s.io/klog/v2 v2.110.1
->>>>>>> c0d92ef6
 	k8s.io/utils v0.0.0-20230406110748-d93618cff8a2
 	sigs.k8s.io/controller-tools v0.13.0
 )
@@ -62,13 +53,8 @@
 	github.com/eapache/queue v1.1.0 // indirect
 	github.com/emicklei/go-restful/v3 v3.10.1 // indirect
 	github.com/evanphx/json-patch v5.6.0+incompatible // indirect
-<<<<<<< HEAD
 	github.com/fatih/color v1.15.0 // indirect
-	github.com/fsnotify/fsnotify v1.6.0 // indirect
-=======
-	github.com/fatih/color v1.14.1 // indirect
 	github.com/fsnotify/fsnotify v1.7.0 // indirect
->>>>>>> c0d92ef6
 	github.com/gabriel-vasile/mimetype v1.4.2 // indirect
 	github.com/gin-contrib/sse v0.1.0 // indirect
 	github.com/go-logr/stdr v1.2.2 // indirect
@@ -153,24 +139,16 @@
 	go.uber.org/atomic v1.11.0 // indirect
 	go.uber.org/multierr v1.11.0 // indirect
 	golang.org/x/arch v0.3.0 // indirect
-<<<<<<< HEAD
-	golang.org/x/crypto v0.13.0 // indirect
-	golang.org/x/mod v0.12.0 // indirect
-	golang.org/x/net v0.15.0 // indirect
-	golang.org/x/oauth2 v0.10.0 // indirect
-	golang.org/x/sys v0.12.0 // indirect
-	golang.org/x/term v0.12.0 // indirect
-=======
 	golang.org/x/crypto v0.14.0 // indirect
 	golang.org/x/exp v0.0.0-20230905200255-921286631fa9 // indirect
+	golang.org/x/mod v0.12.0 // indirect
 	golang.org/x/net v0.17.0 // indirect
 	golang.org/x/oauth2 v0.12.0 // indirect
 	golang.org/x/sys v0.14.0 // indirect
 	golang.org/x/term v0.13.0 // indirect
->>>>>>> c0d92ef6
 	golang.org/x/text v0.13.0 // indirect
 	golang.org/x/time v0.3.0 // indirect
-	golang.org/x/tools v0.12.0 // indirect
+	golang.org/x/tools v0.13.0 // indirect
 	google.golang.org/appengine v1.6.7 // indirect
 	google.golang.org/genproto v0.0.0-20231002182017-d307bd883b97 // indirect
 	google.golang.org/genproto/googleapis/api v0.0.0-20230920204549-e6e6cdab5c13 // indirect
