run:
  timeout: 5m
<<<<<<< HEAD
  skip-dirs:
    - tools
    - pkg/crds/client
=======
>>>>>>> 0d5b4d1c

linters:
  enable:
    - asasalint
    - asciicheck
    - bidichk
    - bodyclose
    - containedctx
    - contextcheck
    - decorder
    - dogsled
    - dupl
    - dupword
    - durationcheck
    - errchkjson
    - errname
    - errorlint
    - execinquery
    - exhaustive
    - exportloopref
    - forbidigo
    - gci
    - gocheckcompilerdirectives
    - goconst
    - gofumpt
    - goheader
    # - gomnd # TODO
    - goprintffuncname
    - gosec
    - grouper
    - importas
    - interfacebloat
    - lll
    - maintidx
    - makezero
    - misspell
    - nakedret
    - nilerr
    - nosprintfhostport
    - prealloc
    - predeclared
    - reassign
    - revive
    - tenv
    - testpackage
    - thelper
    - tparallel
    - unconvert
    - unparam
    - usestdlibvars
    - whitespace
    # - wrapcheck # TODO

issues:
  exclude-dirs:
    - tools
  exclude-rules:
    - path: pkg/util/errors
      linters: [errorlint]
    - path: cmd/kelemetry/pprof.go
      linters: [gosec]
linters-settings:
  gci:
    sections:
      - standard
      - default
      - prefix(github.com/kubewharf/kelemetry)
  goheader:
    values:
      regexp:
        YEAR: '20\d\d'
    template: |-
      Copyright {{ YEAR }} The Kelemetry Authors.

      Licensed under the Apache License, Version 2.0 (the "License");
      you may not use this file except in compliance with the License.
      You may obtain a copy of the License at

          http://www.apache.org/licenses/LICENSE-2.0

      Unless required by applicable law or agreed to in writing, software
      distributed under the License is distributed on an "AS IS" BASIS,
      WITHOUT WARRANTIES OR CONDITIONS OF ANY KIND, either express or implied.
      See the License for the specific language governing permissions and
      limitations under the License.
  gomnd:
    ignored-numbers: ["2", "200", "300", "400", "500"]
    ignored-files:
      - 'pkg/jaeger/tf/config/default/default\.go'
    ignored-functions:
      - 'ctx.AbortWithError'
      - '.*Var'
      - 'os.OpenFile'
  gosec:
    excludes:
      - G404 # not all code are security-sensitive
  importas:
    no-unaliased: true
    alias:
      - pkg: k8s.io/apimachinery/pkg/api/errors
        alias: k8serrors
      - pkg: k8s.io/apimachinery/pkg/apis/meta/v1
        alias: metav1
      - pkg: k8s.io/api/(?P<group>[\w\d]+)/(?P<v1>v\d+)((?P<v2>\w)\w+(?P<v3>\d+))?
        alias: ${group}${v1}${v2}${v3}
      - pkg: k8s.io/apiserver/pkg/apis/audit/v1
        alias: auditv1
      - pkg: k8s.io/client-go/kubernetes/typed/(?P<group>[\w\d]+)/(?P<v1>v\d+)((?P<v2>\w)\w+(?P<v3>\d+))?
        alias: ${group}${v1}${v2}${v3}client
      - pkg: k8s.io/client-go/informers/(?P<group>[\w\d]+)/(?P<v1>v\d+)((?P<v2>\w)\w+(?P<v3>\d+))?
        alias: ${group}${v1}${v2}${v3}informers
      - pkg: k8s.io/client-go/listers/(?P<group>[\w\d]+)/(?P<v1>v\d+)((?P<v2>\w)\w+(?P<v3>\d+))?
        alias: ${group}${v1}${v2}${v3}listers
  lll:
    line-length: 140
    tab-width: 4
  nakedret:
    max-func-lines: 1
  revive:
    rules:
      - name: var-naming
        disabled: true<|MERGE_RESOLUTION|>--- conflicted
+++ resolved
@@ -1,11 +1,5 @@
 run:
   timeout: 5m
-<<<<<<< HEAD
-  skip-dirs:
-    - tools
-    - pkg/crds/client
-=======
->>>>>>> 0d5b4d1c
 
 linters:
   enable:
@@ -62,6 +56,7 @@
 issues:
   exclude-dirs:
     - tools
+    - pkg/crds/client
   exclude-rules:
     - path: pkg/util/errors
       linters: [errorlint]
